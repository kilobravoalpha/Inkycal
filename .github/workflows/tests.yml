--- conflicted
+++ resolved
@@ -16,11 +16,8 @@
 
     - name: Clone repo
       run: |
-<<<<<<< HEAD
-        git clone -b release/2.0.0 https://github.com/aceisace/Inky-Calendar Inkycal
-=======
         git clone -b development https://github.com/aceisace/Inky-Calendar Inkycal
->>>>>>> 2d685000
+
     - name: Install dependencies and run
       run: |
         python -m pip install --upgrade pip
