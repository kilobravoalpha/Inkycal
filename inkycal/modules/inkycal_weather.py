#!python3

"""
Inkycal weather module
Copyright by aceisace
"""

from inkycal.modules.template import inkycal_module
from inkycal.custom import *

import math
import decimal
import arrow

from pyowm.owm import OWM

logger = logging.getLogger(__name__)


class Weather(inkycal_module):
    """Weather class
    parses weather details from openweathermap
    """
    name = "Weather (openweathermap) - Get weather forecasts from openweathermap"

    requires = {

        "api_key": {
            "label": "Please enter openweathermap api-key. You can create one for free on openweathermap",
        },

        "location": {
            "label": "Please enter your location in the following format: City, Country-Code. " +
                     "You can also enter the location ID found in the url " +
                     "e.g. https://openweathermap.org/city/4893171 -> ID is 4893171"
        }
    }

    optional = {

        "round_temperature": {
            "label": "Round temperature to the nearest degree?",
            "options": [True, False],
        },

        "round_windspeed": {
            "label": "Round windspeed?",
            "options": [True, False],
        },

        "forecast_interval": {
            "label": "Please select the forecast interval",
            "options": ["daily", "hourly"],
        },

        "units": {
            "label": "Which units should be used?",
            "options": ["metric", "imperial"],
        },

        "hour_format": {
            "label": "Which hour format do you prefer?",
            "options": [24, 12],
        },

        "use_beaufort": {
            "label": "Use beaufort scale for windspeed?",
            "options": [True, False],
        },

    }

<<<<<<< HEAD
  def __init__(self, config):
    """Initialize inkycal_weather module"""

    super().__init__(config)

    config = config['config']

    # Check if all required parameters are present
    for param in self.requires:
      if not param in config:
        raise Exception(f'config is missing {param}')

    # required parameters
    self.api_key = config['api_key']
    self.location = config['location']

    # optional parameters
    self.round_temperature = config['round_temperature']
    self.round_windspeed = config['round_windspeed']
    self.forecast_interval = config['forecast_interval']
    self.units = config['units']
    self.hour_format = int(config['hour_format'])
    self.use_beaufort = config['use_beaufort']

    # additional configuration
    self.owm = OWM(self.api_key).weather_manager()
    self.timezone = get_system_tz()
    self.locale = config['language']
    self.weatherfont = ImageFont.truetype(
      fonts['weathericons-regular-webfont'], size = self.fontsize)

    # give an OK message
    print(f"{filename} loaded")


  def generate_image(self):
    """Generate image for this module"""

    # Define new image size with respect to padding
    im_width = int(self.width - (2 * self.padding_left))
    im_height = int(self.height - (2 * self.padding_top))
    im_size = im_width, im_height
    logger.info(f'Image size: {im_size}')

    # Create an image for black pixels and one for coloured pixels
    im_black = Image.new('RGB', size = im_size, color = 'white')
    im_colour = Image.new('RGB', size = im_size, color = 'white')

    # Check if internet is available
    if internet_available() == True:
      logger.info('Connection test passed')
    else:
      logger.exception('Network could not be reached :(')
      raise

    def get_moon_phase():
      """Calculate the current (approximate) moon phase"""

      dec = decimal.Decimal
      diff = now - arrow.get(2001, 1, 1)
      days = dec(diff.days) + (dec(diff.seconds) / dec(86400))
      lunations = dec("0.20439731") + (days * dec("0.03386319269"))
      position = lunations % dec(1)
      index = math.floor((position * dec(8)) + dec("0.5"))
      return {0: '\uf095',1: '\uf099',2: '\uf09c',3: '\uf0a0',
             4: '\uf0a3',5: '\uf0a7',6: '\uf0aa',7: '\uf0ae' }[int(index) & 7]


    def is_negative(temp):
      """Check if temp is below freezing point of water (0°C/30°F)
      returns True if temp below freezing point, else False"""
      answer = False

      if temp_unit == 'celsius' and round(float(temp.split('°')[0])) <= 0:
        answer = True
      elif temp_unit == 'fahrenheit' and round(float(temp.split('°')[0])) <= 0:
        answer = True
      return answer

    # Lookup-table for weather icons and weather codes
    weathericons = {
      '01d': '\uf00d', '02d': '\uf002', '03d': '\uf013',
      '04d': '\uf012', '09d': '\uf01a', '10d': '\uf019',
      '11d': '\uf01e', '13d': '\uf01b', '50d': '\uf014',
      '01n': '\uf02e', '02n': '\uf013', '03n': '\uf013',
      '04n': '\uf013', '09n': '\uf037', '10n': '\uf036',
      '11n': '\uf03b', '13n': '\uf038', '50n': '\uf023'
      }


    def draw_icon(image, xy, box_size, icon, rotation = None):
      """Custom function to add icons of weather font on image
      image = on which image should the text be added?
      xy = xy-coordinates as tuple -> (x,y)
      box_size = size of text-box -> (width,height)
      icon = icon-unicode, looks this up in weathericons dictionary
      """
      
      icon_size_correction =   {
          '\uf00d': 10/60,  '\uf02e': 51/150, '\uf019': 21/60,
          '\uf01b': 21/60,  '\uf0b5': 51/150, '\uf050': 25/60,
          '\uf013': 51/150, '\uf002': 0,      '\uf031': 29/100,
          '\uf015': 21/60,  '\uf01e': 52/150, '\uf056': 51/150,
          '\uf053': 14/150, '\uf012': 51/150, '\uf01a': 51/150,
          '\uf014': 51/150, '\uf037': 42/150, '\uf036': 42/150, 
          '\uf03b': 42/150, '\uf038': 42/150, '\uf023': 35/150,
          '\uf07a': 35/150, '\uf051': 18/150, '\uf052': 18/150,
          '\uf0aa': 0, '\uf095': 0, '\uf099': 0, '\uf09c': 0,
          '\uf0a0': 0, '\uf0a3': 0, '\uf0a7': 0, '\uf0aa': 0,
          '\uf0ae': 0
      }

      x,y = xy
      box_width, box_height = box_size
      text = icon
      font = self.weatherfont

      # Increase fontsize to fit specified height and width of text box
      size = 8
      font = ImageFont.truetype(font.path, size)
      text_width, text_height = font.getsize(text)

      while (text_width < int(box_width * 0.9) and
             text_height < int(box_height * 0.9)):
        size += 1
        font = ImageFont.truetype(font.path, size)
        text_width, text_height = font.getsize(text)

      text_width, text_height = font.getsize(text)

      # Align text to desired position
      x = int((box_width / 2) - (text_width / 2))
      y = int((box_height / 2) - (text_height / 2) - (icon_size_correction[icon]*size)/2)

      # Draw the text in the text-box
      draw  = ImageDraw.Draw(image)
      space = Image.new('RGBA', (box_width, box_height))
      ImageDraw.Draw(space).text((x, y), text, fill='black', font=font)

      if rotation != None:
        space.rotate(rotation, expand = True)

      # Update only region with text (add text with transparent background)
      image.paste(space, xy, space)



#   column1    column2    column3    column4    column5    column6    column7
# |----------|----------|----------|----------|----------|----------|----------|
# |  time    | temperat.| moonphase| forecast1| forecast2| forecast3| forecast4|
# | current  |----------|----------|----------|----------|----------|----------|
# | weather  | humidity |  sunrise |  icon1   |  icon2   |  icon3   |  icon4   |
# |  icon    |----------|----------|----------|----------|----------|----------|
# |          | windspeed|  sunset  | temperat.| temperat.| temperat.| temperat.|
# |----------|----------|----------|----------|----------|----------|----------|


    # Calculate size rows and columns
    col_width = im_width // 7

    # Ratio width height
    image_ratio = im_width / im_height

    if image_ratio >= 4:
      row_height = im_height // 3
    else:
      logger.info('Please consider decreasing the height.')
      row_height = int( (im_height* (1-im_height/im_width)) / 3 )

    logger.debug(f"row_height: {row_height} | col_width: {col_width}")

    # Calculate spacings for better centering
    spacing_top = int( (im_width % col_width) / 2 )
    spacing_left = int( (im_height % row_height) / 2 )

    # Define sizes for weather icons
    icon_small = int(col_width / 3)
    icon_medium = icon_small * 2
    icon_large = icon_small * 3

    # Calculate the x-axis position of each col
    col1 = spacing_top
    col2 = col1 + col_width
    col3 = col2 + col_width
    col4 = col3 + col_width
    col5 = col4 + col_width
    col6 = col5 + col_width
    col7 = col6 + col_width

    # Calculate the y-axis position of each row
    line_gap = int((im_height - spacing_top - 3*row_height) // 4)

    row1 = line_gap
    row2 = row1 + line_gap + row_height
    row3 = row2+ line_gap + row_height

    # Draw lines on each row and border
############################################################################
##    draw = ImageDraw.Draw(im_black)
##    draw.line((0, 0, im_width, 0), fill='red')
##    draw.line((0, im_height-1, im_width, im_height-1), fill='red')
##    draw.line((0, row1, im_width, row1), fill='black')
##    draw.line((0, row1+row_height, im_width, row1+row_height), fill='black')
##    draw.line((0, row2, im_width, row2), fill='black')
##    draw.line((0, row2+row_height, im_width, row2+row_height), fill='black')
##    draw.line((0, row3, im_width, row3), fill='black')
##    draw.line((0, row3+row_height, im_width, row3+row_height), fill='black')
############################################################################


    # Positions for current weather details
    weather_icon_pos = (col1, 0)
    temperature_icon_pos = (col2, row1)
    temperature_pos = (col2+icon_small, row1)
    humidity_icon_pos = (col2, row2)
    humidity_pos = (col2+icon_small, row2)
    windspeed_icon_pos = (col2, row3)
    windspeed_pos = (col2+icon_small, row3)

    # Positions for sunrise, sunset, moonphase
    moonphase_pos = (col3, row1)
    sunrise_icon_pos = (col3, row2)
    sunrise_time_pos = (col3+icon_small, row2)
    sunset_icon_pos = (col3, row3)
    sunset_time_pos = (col3+ icon_small, row3)

    # Positions for forecast 1
    stamp_fc1 = (col4, row1)
    icon_fc1 = (col4, row1+row_height)
    temp_fc1 = (col4, row3)

    # Positions for forecast 2
    stamp_fc2 = (col5, row1)
    icon_fc2 = (col5, row1+row_height)
    temp_fc2 = (col5, row3)

    # Positions for forecast 3
    stamp_fc3 = (col6, row1)
    icon_fc3 = (col6, row1+row_height)
    temp_fc3 = (col6, row3)

    # Positions for forecast 4
    stamp_fc4 = (col7, row1)
    icon_fc4 = (col7, row1+row_height)
    temp_fc4 = (col7, row3)

    # Create current-weather and weather-forecast objects
    if self.location.isdigit():
      logging.debug('looking up location by ID')
      weather = self.owm.weather_at_id(int(self.location)).weather
      forecast = self.owm.forecast_at_id(int(self.location), '3h')
    else:
      logging.debug('looking up location by string')
      weather = self.owm.weather_at_place(self.location).weather
      forecast = self.owm.forecast_at_place(self.location, '3h')

    # Set decimals
    dec_temp = None if self.round_temperature == True else 1
    dec_wind = None if self.round_windspeed == True else 1

    # Set correct temperature units
    if self.units == 'metric':
      temp_unit = 'celsius'
    elif self.units == 'imperial':
      temp_unit = 'fahrenheit'

    logging.debug(f'temperature unit: {temp_unit}')
    logging.debug(f'decimals temperature: {dec_temp} | decimals wind: {dec_wind}')

    # Get current time
    now = arrow.utcnow()

    if self.forecast_interval == 'hourly':

      logger.debug("getting hourly forecasts")

      # Forecasts are provided for every 3rd full hour
      # find out how many hours there are until the next 3rd full hour
      if (now.hour % 3) != 0:
        hour_gap = 3 - (now.hour % 3)
      else:
        hour_gap = 3

      # Create timings for hourly forcasts
      forecast_timings = [now.shift(hours = + hour_gap + _).floor('hour')
                          for _ in range(0,12,3)]

      # Create forecast objects for given timings
      forecasts = [forecast.get_weather_at(forecast_time.datetime) for
                   forecast_time in forecast_timings]

      # Add forecast-data to fc_data dictionary
      fc_data = {}
      for forecast in forecasts:
        temp =  '{}°'.format(round(
          forecast.temperature(unit=temp_unit)['temp'], ndigits=dec_temp))

        icon = forecast.weather_icon_name
        fc_data['fc'+str(forecasts.index(forecast)+1)] = {
          'temp':temp,
          'icon':icon,
          'stamp': forecast_timings[forecasts.index(forecast)].to(
            get_system_tz()).format('H.00' if self.hour_format == 24 else 'h a')
          }

    elif self.forecast_interval == 'daily':

      logger.debug("getting daily forecasts")


      def calculate_forecast(days_from_today):
        """Get temperature range and most frequent icon code for forecast
        days_from_today should be int from 1-4: e.g. 2 -> 2 days from today
        """

        # Create a list containing time-objects for every 3rd hour of the day
        time_range = list(arrow.Arrow.range('hour',
                          now.shift(days=days_from_today).floor('day'),
                          now.shift(days=days_from_today).ceil('day')
                          ))[::3]

        # Get forecasts for each time-object
        forecasts = [forecast.get_weather_at(_.datetime) for _ in time_range]

        # Get all temperatures for this day
        daily_temp = [round(_.temperature(unit=temp_unit)['temp'],
                            ndigits=dec_temp) for _ in forecasts]
        # Calculate min. and max. temp for this day
        temp_range = f'{max(daily_temp)}°/{min(daily_temp)}°'


        # Get all weather icon codes for this day
        daily_icons = [_.weather_icon_name for _ in forecasts]
        # Find most common element from all weather icon codes
        status = max(set(daily_icons), key=daily_icons.count)

        weekday = now.shift(days=days_from_today).format('ddd', locale=
                                                         self.locale)
        return {'temp':temp_range, 'icon':status, 'stamp': weekday}

      forecasts = [calculate_forecast(days) for days in range (1,5)]

      fc_data = {}
      for forecast in forecasts:
        fc_data['fc'+str(forecasts.index(forecast)+1)] = {
          'temp':forecast['temp'],
          'icon':forecast['icon'],
          'stamp': forecast['stamp']
          }

    for key,val in fc_data.items():
      logger.debug((key,val))

    # Get some current weather details
    temperature = '{}°'.format(round(
      weather.temperature(unit=temp_unit)['temp'], ndigits=dec_temp))

    weather_icon = weather.weather_icon_name
    humidity = str(weather.humidity)
    sunrise_raw = arrow.get(weather.sunrise_time()).to(self.timezone)
    sunset_raw = arrow.get(weather.sunset_time()).to(self.timezone)

    logger.debug(f'weather_icon: {weather_icon}')
=======
    def __init__(self, config):
        """Initialize inkycal_weather module"""

        super().__init__(config)

        config = config['config']

        # Check if all required parameters are present
        for param in self.requires:
            if not param in config:
                raise Exception(f'config is missing {param}')

        # required parameters
        self.api_key = config['api_key']
        self.location = config['location']

        # optional parameters
        self.round_temperature = config['round_temperature']
        self.round_windspeed = config['round_windspeed']
        self.forecast_interval = config['forecast_interval']
        self.units = config['units']
        self.hour_format = int(config['hour_format'])
        self.use_beaufort = config['use_beaufort']

        # additional configuration
        self.owm = OWM(self.api_key).weather_manager()
        self.timezone = get_system_tz()
        self.locale = config['language']
        self.weatherfont = ImageFont.truetype(
            fonts['weathericons-regular-webfont'], size=self.fontsize)

        # give an OK message
        print(f"{__name__} loaded")

    def generate_image(self):
        """Generate image for this module"""

        # Define new image size with respect to padding
        im_width = int(self.width - (2 * self.padding_left))
        im_height = int(self.height - (2 * self.padding_top))
        im_size = im_width, im_height
        logger.info(f'Image size: {im_size}')

        # Create an image for black pixels and one for coloured pixels
        im_black = Image.new('RGB', size=im_size, color='white')
        im_colour = Image.new('RGB', size=im_size, color='white')

        # Check if internet is available
        if internet_available():
            logger.info('Connection test passed')
        else:
            raise NetworkNotReachableError

        def get_moon_phase():
            """Calculate the current (approximate) moon phase"""

            dec = decimal.Decimal
            diff = now - arrow.get(2001, 1, 1)
            days = dec(diff.days) + (dec(diff.seconds) / dec(86400))
            lunations = dec("0.20439731") + (days * dec("0.03386319269"))
            position = lunations % dec(1)
            index = math.floor((position * dec(8)) + dec("0.5"))
            return {0: '\uf095', 1: '\uf099', 2: '\uf09c', 3: '\uf0a0',
                    4: '\uf0a3', 5: '\uf0a7', 6: '\uf0aa', 7: '\uf0ae'}[int(index) & 7]

        def is_negative(temp):
            """Check if temp is below freezing point of water (0°C/30°F)
            returns True if temp below freezing point, else False"""
            answer = False

            if temp_unit == 'celsius' and round(float(temp.split('°')[0])) <= 0:
                answer = True
            elif temp_unit == 'fahrenheit' and round(float(temp.split('°')[0])) <= 0:
                answer = True
            return answer

        # Lookup-table for weather icons and weather codes
        weathericons = {
            '01d': '\uf00d', '02d': '\uf002', '03d': '\uf013',
            '04d': '\uf012', '09d': '\uf01a ', '10d': '\uf019',
            '11d': '\uf01e', '13d': '\uf01b', '50d': '\uf014',
            '01n': '\uf02e', '02n': '\uf013', '03n': '\uf013',
            '04n': '\uf013', '09n': '\uf037', '10n': '\uf036',
            '11n': '\uf03b', '13n': '\uf038', '50n': '\uf023'
        }

        def draw_icon(image, xy, box_size, icon, rotation=None):
            """Custom function to add icons of weather font on image
            image = on which image should the text be added?
            xy = xy-coordinates as tuple -> (x,y)
            box_size = size of text-box -> (width,height)
            icon = icon-unicode, looks this up in weathericons dictionary
            """
            x, y = xy
            box_width, box_height = box_size
            text = icon
            font = self.weatherfont

            # Increase fontsize to fit specified height and width of text box
            size = 8
            font = ImageFont.truetype(font.path, size)
            text_width, text_height = font.getsize(text)

            while (text_width < int(box_width * 0.9) and
                   text_height < int(box_height * 0.9)):
                size += 1
                font = ImageFont.truetype(font.path, size)
                text_width, text_height = font.getsize(text)

            text_width, text_height = font.getsize(text)

            # Align text to desired position
            x = int((box_width / 2) - (text_width / 2))
            y = int((box_height / 2) - (text_height / 2))

            # Draw the text in the text-box
            draw = ImageDraw.Draw(image)
            space = Image.new('RGBA', (box_width, box_height))
            ImageDraw.Draw(space).text((x, y), text, fill='black', font=font)

            if rotation != None:
                space.rotate(rotation, expand=True)

            # Update only region with text (add text with transparent background)
            image.paste(space, xy, space)

        #   column1    column2    column3    column4    column5    column6    column7
        # |----------|----------|----------|----------|----------|----------|----------|
        # |  time    | temperat.| moonphase| forecast1| forecast2| forecast3| forecast4|
        # | current  |----------|----------|----------|----------|----------|----------|
        # | weather  | humidity |  sunrise |  icon1   |  icon2   |  icon3   |  icon4   |
        # |  icon    |----------|----------|----------|----------|----------|----------|
        # |          | windspeed|  sunset  | temperat.| temperat.| temperat.| temperat.|
        # |----------|----------|----------|----------|----------|----------|----------|

        # Calculate size rows and columns
        col_width = im_width // 7

        # Ratio width height
        image_ratio = im_width / im_height

        if image_ratio >= 4:
            row_height = im_height // 3
        else:
            logger.info('Please consider decreasing the height.')
            row_height = int((im_height * (1 - im_height / im_width)) / 3)

        logger.debug(f"row_height: {row_height} | col_width: {col_width}")

        # Calculate spacings for better centering
        spacing_top = int((im_width % col_width) / 2)
        spacing_left = int((im_height % row_height) / 2)

        # Define sizes for weather icons
        icon_small = int(col_width / 3)
        icon_medium = icon_small * 2
        icon_large = icon_small * 3

        # Calculate the x-axis position of each col
        col1 = spacing_top
        col2 = col1 + col_width
        col3 = col2 + col_width
        col4 = col3 + col_width
        col5 = col4 + col_width
        col6 = col5 + col_width
        col7 = col6 + col_width

        # Calculate the y-axis position of each row
        line_gap = int((im_height - spacing_top - 3 * row_height) // 4)

        row1 = line_gap
        row2 = row1 + line_gap + row_height
        row3 = row2 + line_gap + row_height

        # Draw lines on each row and border
        ############################################################################
        ##    draw = ImageDraw.Draw(im_black)
        ##    draw.line((0, 0, im_width, 0), fill='red')
        ##    draw.line((0, im_height-1, im_width, im_height-1), fill='red')
        ##    draw.line((0, row1, im_width, row1), fill='black')
        ##    draw.line((0, row1+row_height, im_width, row1+row_height), fill='black')
        ##    draw.line((0, row2, im_width, row2), fill='black')
        ##    draw.line((0, row2+row_height, im_width, row2+row_height), fill='black')
        ##    draw.line((0, row3, im_width, row3), fill='black')
        ##    draw.line((0, row3+row_height, im_width, row3+row_height), fill='black')
        ############################################################################

        # Positions for current weather details
        weather_icon_pos = (col1, 0)
        temperature_icon_pos = (col2, row1)
        temperature_pos = (col2 + icon_small, row1)
        humidity_icon_pos = (col2, row2)
        humidity_pos = (col2 + icon_small, row2)
        windspeed_icon_pos = (col2, row3)
        windspeed_pos = (col2 + icon_small, row3)

        # Positions for sunrise, sunset, moonphase
        moonphase_pos = (col3, row1)
        sunrise_icon_pos = (col3, row2)
        sunrise_time_pos = (col3 + icon_small, row2)
        sunset_icon_pos = (col3, row3)
        sunset_time_pos = (col3 + icon_small, row3)

        # Positions for forecast 1
        stamp_fc1 = (col4, row1)
        icon_fc1 = (col4, row1 + row_height)
        temp_fc1 = (col4, row3)

        # Positions for forecast 2
        stamp_fc2 = (col5, row1)
        icon_fc2 = (col5, row1 + row_height)
        temp_fc2 = (col5, row3)

        # Positions for forecast 3
        stamp_fc3 = (col6, row1)
        icon_fc3 = (col6, row1 + row_height)
        temp_fc3 = (col6, row3)

        # Positions for forecast 4
        stamp_fc4 = (col7, row1)
        icon_fc4 = (col7, row1 + row_height)
        temp_fc4 = (col7, row3)

        # Create current-weather and weather-forecast objects
        if self.location.isdigit():
            logging.debug('looking up location by ID')
            weather = self.owm.weather_at_id(int(self.location)).weather
            forecast = self.owm.forecast_at_id(int(self.location), '3h')
        else:
            logging.debug('looking up location by string')
            weather = self.owm.weather_at_place(self.location).weather
            forecast = self.owm.forecast_at_place(self.location, '3h')

        # Set decimals
        dec_temp = None if self.round_temperature == True else 1
        dec_wind = None if self.round_windspeed == True else 1

        # Set correct temperature units
        if self.units == 'metric':
            temp_unit = 'celsius'
        elif self.units == 'imperial':
            temp_unit = 'fahrenheit'

        logging.debug(f'temperature unit: {temp_unit}')
        logging.debug(f'decimals temperature: {dec_temp} | decimals wind: {dec_wind}')

        # Get current time
        now = arrow.utcnow()

        if self.forecast_interval == 'hourly':

            logger.debug("getting hourly forecasts")

            # Forecasts are provided for every 3rd full hour
            # find out how many hours there are until the next 3rd full hour
            if (now.hour % 3) != 0:
                hour_gap = 3 - (now.hour % 3)
            else:
                hour_gap = 3

            # Create timings for hourly forcasts
            forecast_timings = [now.shift(hours=+ hour_gap + _).floor('hour')
                                for _ in range(0, 12, 3)]

            # Create forecast objects for given timings
            forecasts = [forecast.get_weather_at(forecast_time.datetime) for
                         forecast_time in forecast_timings]

            # Add forecast-data to fc_data dictionary
            fc_data = {}
            for forecast in forecasts:
                temp = '{}°'.format(round(
                    forecast.temperature(unit=temp_unit)['temp'], ndigits=dec_temp))

                icon = forecast.weather_icon_name
                fc_data['fc' + str(forecasts.index(forecast) + 1)] = {
                    'temp': temp,
                    'icon': icon,
                    'stamp': forecast_timings[forecasts.index(forecast)].to(
                        get_system_tz()).format('H.00' if self.hour_format == 24 else 'h a')
                }

        elif self.forecast_interval == 'daily':

            logger.debug("getting daily forecasts")

            def calculate_forecast(days_from_today):
                """Get temperature range and most frequent icon code for forecast
                days_from_today should be int from 1-4: e.g. 2 -> 2 days from today
                """

                # Create a list containing time-objects for every 3rd hour of the day
                time_range = list(arrow.Arrow.range('hour',
                                                    now.shift(days=days_from_today).floor('day'),
                                                    now.shift(days=days_from_today).ceil('day')
                                                    ))[::3]

                # Get forecasts for each time-object
                forecasts = [forecast.get_weather_at(_.datetime) for _ in time_range]

                # Get all temperatures for this day
                daily_temp = [round(_.temperature(unit=temp_unit)['temp'],
                                    ndigits=dec_temp) for _ in forecasts]
                # Calculate min. and max. temp for this day
                temp_range = f'{max(daily_temp)}°/{min(daily_temp)}°'

                # Get all weather icon codes for this day
                daily_icons = [_.weather_icon_name for _ in forecasts]
                # Find most common element from all weather icon codes
                status = max(set(daily_icons), key=daily_icons.count)

                weekday = now.shift(days=days_from_today).format('ddd', locale=
                self.locale)
                return {'temp': temp_range, 'icon': status, 'stamp': weekday}

            forecasts = [calculate_forecast(days) for days in range(1, 5)]

            fc_data = {}
            for forecast in forecasts:
                fc_data['fc' + str(forecasts.index(forecast) + 1)] = {
                    'temp': forecast['temp'],
                    'icon': forecast['icon'],
                    'stamp': forecast['stamp']
                }

        for key, val in fc_data.items():
            logger.debug((key, val))

        # Get some current weather details
        temperature = '{}°'.format(round(
            weather.temperature(unit=temp_unit)['temp'], ndigits=dec_temp))

        weather_icon = weather.weather_icon_name
        humidity = str(weather.humidity)
        sunrise_raw = arrow.get(weather.sunrise_time()).to(self.timezone)
        sunset_raw = arrow.get(weather.sunset_time()).to(self.timezone)
>>>>>>> 0533a974

        logger.debug(f'weather_icon: {weather_icon}')

        if self.hour_format == 12:
            logger.debug('using 12 hour format for sunrise/sunset')
            sunrise = sunrise_raw.format('h:mm a')
            sunset = sunset_raw.format('h:mm a')

        elif self.hour_format == 24:
            logger.debug('using 24 hour format for sunrise/sunset')
            sunrise = sunrise_raw.format('H:mm')
            sunset = sunset_raw.format('H:mm')

        # Format the windspeed to user preference
        if self.use_beaufort:
            logger.debug("using beaufort for wind")
            wind = str(weather.wind(unit='beaufort')['speed'])

        else:

            if self.units == 'metric':
                logging.debug('getting windspeed in metric unit')
                wind = str(weather.wind(unit='meters_sec')['speed']) + 'm/s'

            elif self.units == 'imperial':
                logging.debug('getting windspeed in imperial unit')
                wind = str(weather.wind(unit='miles_hour')['speed']) + 'miles/h'

        dec = decimal.Decimal
        moonphase = get_moon_phase()

        # Fill weather details in col 1 (current weather icon)
        draw_icon(im_colour, weather_icon_pos, (col_width, im_height),
                  weathericons[weather_icon])

        # Fill weather details in col 2 (temp, humidity, wind)
        draw_icon(im_colour, temperature_icon_pos, (icon_small, row_height),
                  '\uf053')

        if is_negative(temperature):
            write(im_black, temperature_pos, (col_width - icon_small, row_height),
                  temperature, font=self.font)
        else:
            write(im_black, temperature_pos, (col_width - icon_small, row_height),
                  temperature, font=self.font)

        draw_icon(im_colour, humidity_icon_pos, (icon_small, row_height),
                  '\uf07a')

        write(im_black, humidity_pos, (col_width - icon_small, row_height),
              humidity + '%', font=self.font)

        draw_icon(im_colour, windspeed_icon_pos, (icon_small, icon_small),
                  '\uf050')

        write(im_black, windspeed_pos, (col_width - icon_small, row_height),
              wind, font=self.font)

        # Fill weather details in col 3 (moonphase, sunrise, sunset)
        draw_icon(im_colour, moonphase_pos, (col_width, row_height), moonphase)

        draw_icon(im_colour, sunrise_icon_pos, (icon_small, icon_small), '\uf051')
        write(im_black, sunrise_time_pos, (col_width - icon_small, row_height),
              sunrise, font=self.font)

        draw_icon(im_colour, sunset_icon_pos, (icon_small, icon_small), '\uf052')
        write(im_black, sunset_time_pos, (col_width - icon_small, row_height), sunset,
              font=self.font)

        # Add the forecast data to the correct places
        for pos in range(1, len(fc_data) + 1):
            stamp = fc_data[f'fc{pos}']['stamp']

            icon = weathericons[fc_data[f'fc{pos}']['icon']]
            temp = fc_data[f'fc{pos}']['temp']

            write(im_black, eval(f'stamp_fc{pos}'), (col_width, row_height),
                  stamp, font=self.font)
            draw_icon(im_colour, eval(f'icon_fc{pos}'), (col_width, row_height + line_gap * 2),
                      icon)
            write(im_black, eval(f'temp_fc{pos}'), (col_width, row_height),
                  temp, font=self.font)

        border_h = row3 + row_height
        border_w = col_width - 3  # leave 3 pixels gap

        # Add borders around each sub-section
        draw_border(im_black, (col1, row1), (col_width * 3 - 3, border_h),
                    shrinkage=(0, 0))

        for _ in range(4, 8):
            draw_border(im_black, (eval(f'col{_}'), row1), (border_w, border_h),
                        shrinkage=(0, 0))

        # return the images ready for the display
        return im_black, im_colour


if __name__ == '__main__':
    print(f'running {__name__} in standalone mode')<|MERGE_RESOLUTION|>--- conflicted
+++ resolved
@@ -70,371 +70,6 @@
 
     }
 
-<<<<<<< HEAD
-  def __init__(self, config):
-    """Initialize inkycal_weather module"""
-
-    super().__init__(config)
-
-    config = config['config']
-
-    # Check if all required parameters are present
-    for param in self.requires:
-      if not param in config:
-        raise Exception(f'config is missing {param}')
-
-    # required parameters
-    self.api_key = config['api_key']
-    self.location = config['location']
-
-    # optional parameters
-    self.round_temperature = config['round_temperature']
-    self.round_windspeed = config['round_windspeed']
-    self.forecast_interval = config['forecast_interval']
-    self.units = config['units']
-    self.hour_format = int(config['hour_format'])
-    self.use_beaufort = config['use_beaufort']
-
-    # additional configuration
-    self.owm = OWM(self.api_key).weather_manager()
-    self.timezone = get_system_tz()
-    self.locale = config['language']
-    self.weatherfont = ImageFont.truetype(
-      fonts['weathericons-regular-webfont'], size = self.fontsize)
-
-    # give an OK message
-    print(f"{filename} loaded")
-
-
-  def generate_image(self):
-    """Generate image for this module"""
-
-    # Define new image size with respect to padding
-    im_width = int(self.width - (2 * self.padding_left))
-    im_height = int(self.height - (2 * self.padding_top))
-    im_size = im_width, im_height
-    logger.info(f'Image size: {im_size}')
-
-    # Create an image for black pixels and one for coloured pixels
-    im_black = Image.new('RGB', size = im_size, color = 'white')
-    im_colour = Image.new('RGB', size = im_size, color = 'white')
-
-    # Check if internet is available
-    if internet_available() == True:
-      logger.info('Connection test passed')
-    else:
-      logger.exception('Network could not be reached :(')
-      raise
-
-    def get_moon_phase():
-      """Calculate the current (approximate) moon phase"""
-
-      dec = decimal.Decimal
-      diff = now - arrow.get(2001, 1, 1)
-      days = dec(diff.days) + (dec(diff.seconds) / dec(86400))
-      lunations = dec("0.20439731") + (days * dec("0.03386319269"))
-      position = lunations % dec(1)
-      index = math.floor((position * dec(8)) + dec("0.5"))
-      return {0: '\uf095',1: '\uf099',2: '\uf09c',3: '\uf0a0',
-             4: '\uf0a3',5: '\uf0a7',6: '\uf0aa',7: '\uf0ae' }[int(index) & 7]
-
-
-    def is_negative(temp):
-      """Check if temp is below freezing point of water (0°C/30°F)
-      returns True if temp below freezing point, else False"""
-      answer = False
-
-      if temp_unit == 'celsius' and round(float(temp.split('°')[0])) <= 0:
-        answer = True
-      elif temp_unit == 'fahrenheit' and round(float(temp.split('°')[0])) <= 0:
-        answer = True
-      return answer
-
-    # Lookup-table for weather icons and weather codes
-    weathericons = {
-      '01d': '\uf00d', '02d': '\uf002', '03d': '\uf013',
-      '04d': '\uf012', '09d': '\uf01a', '10d': '\uf019',
-      '11d': '\uf01e', '13d': '\uf01b', '50d': '\uf014',
-      '01n': '\uf02e', '02n': '\uf013', '03n': '\uf013',
-      '04n': '\uf013', '09n': '\uf037', '10n': '\uf036',
-      '11n': '\uf03b', '13n': '\uf038', '50n': '\uf023'
-      }
-
-
-    def draw_icon(image, xy, box_size, icon, rotation = None):
-      """Custom function to add icons of weather font on image
-      image = on which image should the text be added?
-      xy = xy-coordinates as tuple -> (x,y)
-      box_size = size of text-box -> (width,height)
-      icon = icon-unicode, looks this up in weathericons dictionary
-      """
-      
-      icon_size_correction =   {
-          '\uf00d': 10/60,  '\uf02e': 51/150, '\uf019': 21/60,
-          '\uf01b': 21/60,  '\uf0b5': 51/150, '\uf050': 25/60,
-          '\uf013': 51/150, '\uf002': 0,      '\uf031': 29/100,
-          '\uf015': 21/60,  '\uf01e': 52/150, '\uf056': 51/150,
-          '\uf053': 14/150, '\uf012': 51/150, '\uf01a': 51/150,
-          '\uf014': 51/150, '\uf037': 42/150, '\uf036': 42/150, 
-          '\uf03b': 42/150, '\uf038': 42/150, '\uf023': 35/150,
-          '\uf07a': 35/150, '\uf051': 18/150, '\uf052': 18/150,
-          '\uf0aa': 0, '\uf095': 0, '\uf099': 0, '\uf09c': 0,
-          '\uf0a0': 0, '\uf0a3': 0, '\uf0a7': 0, '\uf0aa': 0,
-          '\uf0ae': 0
-      }
-
-      x,y = xy
-      box_width, box_height = box_size
-      text = icon
-      font = self.weatherfont
-
-      # Increase fontsize to fit specified height and width of text box
-      size = 8
-      font = ImageFont.truetype(font.path, size)
-      text_width, text_height = font.getsize(text)
-
-      while (text_width < int(box_width * 0.9) and
-             text_height < int(box_height * 0.9)):
-        size += 1
-        font = ImageFont.truetype(font.path, size)
-        text_width, text_height = font.getsize(text)
-
-      text_width, text_height = font.getsize(text)
-
-      # Align text to desired position
-      x = int((box_width / 2) - (text_width / 2))
-      y = int((box_height / 2) - (text_height / 2) - (icon_size_correction[icon]*size)/2)
-
-      # Draw the text in the text-box
-      draw  = ImageDraw.Draw(image)
-      space = Image.new('RGBA', (box_width, box_height))
-      ImageDraw.Draw(space).text((x, y), text, fill='black', font=font)
-
-      if rotation != None:
-        space.rotate(rotation, expand = True)
-
-      # Update only region with text (add text with transparent background)
-      image.paste(space, xy, space)
-
-
-
-#   column1    column2    column3    column4    column5    column6    column7
-# |----------|----------|----------|----------|----------|----------|----------|
-# |  time    | temperat.| moonphase| forecast1| forecast2| forecast3| forecast4|
-# | current  |----------|----------|----------|----------|----------|----------|
-# | weather  | humidity |  sunrise |  icon1   |  icon2   |  icon3   |  icon4   |
-# |  icon    |----------|----------|----------|----------|----------|----------|
-# |          | windspeed|  sunset  | temperat.| temperat.| temperat.| temperat.|
-# |----------|----------|----------|----------|----------|----------|----------|
-
-
-    # Calculate size rows and columns
-    col_width = im_width // 7
-
-    # Ratio width height
-    image_ratio = im_width / im_height
-
-    if image_ratio >= 4:
-      row_height = im_height // 3
-    else:
-      logger.info('Please consider decreasing the height.')
-      row_height = int( (im_height* (1-im_height/im_width)) / 3 )
-
-    logger.debug(f"row_height: {row_height} | col_width: {col_width}")
-
-    # Calculate spacings for better centering
-    spacing_top = int( (im_width % col_width) / 2 )
-    spacing_left = int( (im_height % row_height) / 2 )
-
-    # Define sizes for weather icons
-    icon_small = int(col_width / 3)
-    icon_medium = icon_small * 2
-    icon_large = icon_small * 3
-
-    # Calculate the x-axis position of each col
-    col1 = spacing_top
-    col2 = col1 + col_width
-    col3 = col2 + col_width
-    col4 = col3 + col_width
-    col5 = col4 + col_width
-    col6 = col5 + col_width
-    col7 = col6 + col_width
-
-    # Calculate the y-axis position of each row
-    line_gap = int((im_height - spacing_top - 3*row_height) // 4)
-
-    row1 = line_gap
-    row2 = row1 + line_gap + row_height
-    row3 = row2+ line_gap + row_height
-
-    # Draw lines on each row and border
-############################################################################
-##    draw = ImageDraw.Draw(im_black)
-##    draw.line((0, 0, im_width, 0), fill='red')
-##    draw.line((0, im_height-1, im_width, im_height-1), fill='red')
-##    draw.line((0, row1, im_width, row1), fill='black')
-##    draw.line((0, row1+row_height, im_width, row1+row_height), fill='black')
-##    draw.line((0, row2, im_width, row2), fill='black')
-##    draw.line((0, row2+row_height, im_width, row2+row_height), fill='black')
-##    draw.line((0, row3, im_width, row3), fill='black')
-##    draw.line((0, row3+row_height, im_width, row3+row_height), fill='black')
-############################################################################
-
-
-    # Positions for current weather details
-    weather_icon_pos = (col1, 0)
-    temperature_icon_pos = (col2, row1)
-    temperature_pos = (col2+icon_small, row1)
-    humidity_icon_pos = (col2, row2)
-    humidity_pos = (col2+icon_small, row2)
-    windspeed_icon_pos = (col2, row3)
-    windspeed_pos = (col2+icon_small, row3)
-
-    # Positions for sunrise, sunset, moonphase
-    moonphase_pos = (col3, row1)
-    sunrise_icon_pos = (col3, row2)
-    sunrise_time_pos = (col3+icon_small, row2)
-    sunset_icon_pos = (col3, row3)
-    sunset_time_pos = (col3+ icon_small, row3)
-
-    # Positions for forecast 1
-    stamp_fc1 = (col4, row1)
-    icon_fc1 = (col4, row1+row_height)
-    temp_fc1 = (col4, row3)
-
-    # Positions for forecast 2
-    stamp_fc2 = (col5, row1)
-    icon_fc2 = (col5, row1+row_height)
-    temp_fc2 = (col5, row3)
-
-    # Positions for forecast 3
-    stamp_fc3 = (col6, row1)
-    icon_fc3 = (col6, row1+row_height)
-    temp_fc3 = (col6, row3)
-
-    # Positions for forecast 4
-    stamp_fc4 = (col7, row1)
-    icon_fc4 = (col7, row1+row_height)
-    temp_fc4 = (col7, row3)
-
-    # Create current-weather and weather-forecast objects
-    if self.location.isdigit():
-      logging.debug('looking up location by ID')
-      weather = self.owm.weather_at_id(int(self.location)).weather
-      forecast = self.owm.forecast_at_id(int(self.location), '3h')
-    else:
-      logging.debug('looking up location by string')
-      weather = self.owm.weather_at_place(self.location).weather
-      forecast = self.owm.forecast_at_place(self.location, '3h')
-
-    # Set decimals
-    dec_temp = None if self.round_temperature == True else 1
-    dec_wind = None if self.round_windspeed == True else 1
-
-    # Set correct temperature units
-    if self.units == 'metric':
-      temp_unit = 'celsius'
-    elif self.units == 'imperial':
-      temp_unit = 'fahrenheit'
-
-    logging.debug(f'temperature unit: {temp_unit}')
-    logging.debug(f'decimals temperature: {dec_temp} | decimals wind: {dec_wind}')
-
-    # Get current time
-    now = arrow.utcnow()
-
-    if self.forecast_interval == 'hourly':
-
-      logger.debug("getting hourly forecasts")
-
-      # Forecasts are provided for every 3rd full hour
-      # find out how many hours there are until the next 3rd full hour
-      if (now.hour % 3) != 0:
-        hour_gap = 3 - (now.hour % 3)
-      else:
-        hour_gap = 3
-
-      # Create timings for hourly forcasts
-      forecast_timings = [now.shift(hours = + hour_gap + _).floor('hour')
-                          for _ in range(0,12,3)]
-
-      # Create forecast objects for given timings
-      forecasts = [forecast.get_weather_at(forecast_time.datetime) for
-                   forecast_time in forecast_timings]
-
-      # Add forecast-data to fc_data dictionary
-      fc_data = {}
-      for forecast in forecasts:
-        temp =  '{}°'.format(round(
-          forecast.temperature(unit=temp_unit)['temp'], ndigits=dec_temp))
-
-        icon = forecast.weather_icon_name
-        fc_data['fc'+str(forecasts.index(forecast)+1)] = {
-          'temp':temp,
-          'icon':icon,
-          'stamp': forecast_timings[forecasts.index(forecast)].to(
-            get_system_tz()).format('H.00' if self.hour_format == 24 else 'h a')
-          }
-
-    elif self.forecast_interval == 'daily':
-
-      logger.debug("getting daily forecasts")
-
-
-      def calculate_forecast(days_from_today):
-        """Get temperature range and most frequent icon code for forecast
-        days_from_today should be int from 1-4: e.g. 2 -> 2 days from today
-        """
-
-        # Create a list containing time-objects for every 3rd hour of the day
-        time_range = list(arrow.Arrow.range('hour',
-                          now.shift(days=days_from_today).floor('day'),
-                          now.shift(days=days_from_today).ceil('day')
-                          ))[::3]
-
-        # Get forecasts for each time-object
-        forecasts = [forecast.get_weather_at(_.datetime) for _ in time_range]
-
-        # Get all temperatures for this day
-        daily_temp = [round(_.temperature(unit=temp_unit)['temp'],
-                            ndigits=dec_temp) for _ in forecasts]
-        # Calculate min. and max. temp for this day
-        temp_range = f'{max(daily_temp)}°/{min(daily_temp)}°'
-
-
-        # Get all weather icon codes for this day
-        daily_icons = [_.weather_icon_name for _ in forecasts]
-        # Find most common element from all weather icon codes
-        status = max(set(daily_icons), key=daily_icons.count)
-
-        weekday = now.shift(days=days_from_today).format('ddd', locale=
-                                                         self.locale)
-        return {'temp':temp_range, 'icon':status, 'stamp': weekday}
-
-      forecasts = [calculate_forecast(days) for days in range (1,5)]
-
-      fc_data = {}
-      for forecast in forecasts:
-        fc_data['fc'+str(forecasts.index(forecast)+1)] = {
-          'temp':forecast['temp'],
-          'icon':forecast['icon'],
-          'stamp': forecast['stamp']
-          }
-
-    for key,val in fc_data.items():
-      logger.debug((key,val))
-
-    # Get some current weather details
-    temperature = '{}°'.format(round(
-      weather.temperature(unit=temp_unit)['temp'], ndigits=dec_temp))
-
-    weather_icon = weather.weather_icon_name
-    humidity = str(weather.humidity)
-    sunrise_raw = arrow.get(weather.sunrise_time()).to(self.timezone)
-    sunset_raw = arrow.get(weather.sunset_time()).to(self.timezone)
-
-    logger.debug(f'weather_icon: {weather_icon}')
-=======
     def __init__(self, config):
         """Initialize inkycal_weather module"""
 
@@ -771,7 +406,6 @@
         humidity = str(weather.humidity)
         sunrise_raw = arrow.get(weather.sunrise_time()).to(self.timezone)
         sunset_raw = arrow.get(weather.sunset_time()).to(self.timezone)
->>>>>>> 0533a974
 
         logger.debug(f'weather_icon: {weather_icon}')
 
